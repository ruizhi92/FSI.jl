name = "FSInteraction"
uuid = "39fdbc7a-862a-11e9-015b-61723af7393f"
authors = ["fs <rzyang92@gmail.com>"]
version = "0.1.0"

[deps]
BSON = "fbb218c0-5317-5bc6-957e-2ee96dd4b1f0"
ColorSchemes = "35d6a980-a343-548e-a6ea-1d62b119f2f4"
Compat = "34da2185-b29b-5c13-b0c7-acf172513d20"
Dyn3d = "d8047ffa-7f43-11e9-2204-adfbb6974ec5"
ImportMacros = "92a963f6-6b1d-11e9-1d6c-8d25856e017b"
Interpolations = "a98d9a8b-a2ab-59e6-89dd-64a1c18fca59"
IterativeSolvers = "42fd0dbc-a981-5370-80f2-aaf504508153"
LaTeXStrings = "b964fa9f-0449-5b57-a5c2-d3ea65f4040f"
LinearAlgebra = "37e2e46d-f89d-539d-b4ee-838fcccc9c8e"
LinearMaps = "7a12625a-238d-50fd-b39a-03d52299707e"
Plots = "91a5bcdd-55d7-5caf-9e0b-520d859cae80"
PyPlot = "d330b81b-6aea-500a-939a-2ce795aea3ee"
Reexport = "189a3867-3050-52da-a836-e630ba90ab69"
Revise = "295af30f-e4ad-537b-8983-00126c2a3abe"
Test = "8dfed614-e22c-5e08-85e1-65c5234f0b40"
ViscousFlow = "103da179-b3e4-57c1-99a4-586354eb2c5a"

[compat]
BSON = "0.2"
Dyn3d = "0.2.0"
<<<<<<< HEAD
PyPlot = "2.9"
=======
Interpolations = "0.12"
>>>>>>> 5eee7e47
ViscousFlow = "0.1.7"<|MERGE_RESOLUTION|>--- conflicted
+++ resolved
@@ -24,9 +24,6 @@
 [compat]
 BSON = "0.2"
 Dyn3d = "0.2.0"
-<<<<<<< HEAD
 PyPlot = "2.9"
-=======
 Interpolations = "0.12"
->>>>>>> 5eee7e47
 ViscousFlow = "0.1.7"